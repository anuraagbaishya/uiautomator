--- conflicted
+++ resolved
@@ -191,12 +191,7 @@
             super(Selector, self).__setitem__(self.__mask, self[self.__mask] & ~self.__fields[k][0])
 
     def clone(self):
-<<<<<<< HEAD
         kwargs = dict((k, self[k]) for k in self
-=======
-        kwargs = dict((k, self[k])
-                      for k in self
->>>>>>> 07762c49
                       if k not in [self.__mask, self.__childOrSibling, self.__childOrSiblingSelector])
         selector = Selector(**kwargs)
         for v in self[self.__childOrSibling]:
@@ -954,13 +949,8 @@
 
 class AutomatorDeviceObject(AutomatorDeviceUiObject):
 
-<<<<<<< HEAD
     '''Represent a generic UiObject/UiScrollable/UiCollection,
     on which user can perform actions, such as click, set text
-=======
-    '''Represent a generic UiObject/UiScrollable/UiCollection, on which user
-       can perform actions, such as click, set text
->>>>>>> 07762c49
     '''
 
     def __init__(self, device, selector):
